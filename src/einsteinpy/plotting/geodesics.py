<<<<<<< HEAD
import random

import astropy.units as u
import matplotlib.pyplot as plt
import matplotlib as mpl
=======
import astropy.units as u
import matplotlib.pyplot as plt
>>>>>>> c31f07cd
import numpy as np

from einsteinpy.metric import Schwarzschild
from einsteinpy.utils import schwarzschild_radius


class ScatterGeodesicPlotter:
    """
    Class for plotting scatter matplotlib plots for better intuition.
    """

    def __init__(self, mass, time=0):
        self.mass = mass
        self.time = time
        self._attractor_present = False

    def _plot_attractor(self):
        self._attractor_present = True
        plt.scatter(0, 0, color="black")

    def plot(self, pos_vec, vel_vec, end_lambda=10, step_size=1e-3, cmap="Oranges"):
        swc = Schwarzschild.from_spherical(pos_vec, vel_vec, self.time, self.mass)

        vals = swc.calculate_trajectory(
            end_lambda=end_lambda, OdeMethodKwargs={"stepsize": step_size}
        )[1]

        time = np.array([coord[0] for coord in vals])
        r = np.array([coord[1] for coord in vals])
        theta = np.array([coord[2] for coord in vals])
        phi = np.array([coord[3] for coord in vals])

        pos_x = r * np.cos(phi)
        pos_y = r * np.sin(phi)

        plt.scatter(pos_x, pos_y, s=1, c=time, cmap=cmap)

        if not self._attractor_present:
            self._plot_attractor()

    def show(self):
        plt.show()


class StaticGeodesicPlotter:
    """
    Class for plotting static matplotlib plots
    """

    def __init__(self, mass, time=0, ax=None):
        self.ax = ax
<<<<<<< HEAD
        if not self.ax:
            _, self.ax = plt.subplots(figsize=(6, 6))
=======
>>>>>>> c31f07cd
        self.time = time
        self.mass = mass
        self._attractor_present = False

    def plot_trajectory(self, pos_vec, vel_vec, end_lambda, step_size, color):
        swc = Schwarzschild.from_spherical(pos_vec, vel_vec, self.time, self.mass)

        vals = swc.calculate_trajectory(
            end_lambda=end_lambda, OdeMethodKwargs={"stepsize": step_size}
        )[1]

        time = np.array([coord[0] for coord in vals])
        r = np.array([coord[1] for coord in vals])
        theta = np.array([coord[2] for coord in vals])
        phi = np.array([coord[3] for coord in vals])

        x = r * np.cos(phi)
        y = r * np.sin(phi)

        lines = self.ax.plot(x, y, "--", color=color)

        return lines, x[-1], y[-1]

    def plot_attractor(self):
        if not self._attractor_present:
            self._draw_attractor()

    def _draw_attractor(self, min_radius=0 * u.km):
        radius = max(schwarzschild_radius(self.mass * u.km), min_radius.to(u.km))
        color = "#ffcc00"

        self.ax.add_patch(mpl.patches.Circle((0, 0), radius.value, lw=0, color=color))

<<<<<<< HEAD
    def plot(
        self,
        pos_vec,
        vel_vec,
        end_lambda=10,
        step_size=1e-3,
        color="#{:06x}".format(random.randint(0, 0xFFFFFF)),
    ):
=======
    def plot(self, pos_vec, vel_vec, end_lambda=10, step_size=1e-3, color=None):
>>>>>>> c31f07cd

        self.plot_attractor()

        lines, x0, y0 = self.plot_trajectory(
            pos_vec, vel_vec, end_lambda, step_size, color
        )

        l, = self.ax.plot(x0, y0, "o", mew=0, color=lines[0].get_color())
        lines.append(l)

        self.ax.set_xlabel("$x$ (km)")
        self.ax.set_ylabel("$y$ (km)")
        self.ax.set_aspect(1)

        return lines<|MERGE_RESOLUTION|>--- conflicted
+++ resolved
@@ -1,13 +1,8 @@
-<<<<<<< HEAD
 import random
 
 import astropy.units as u
 import matplotlib.pyplot as plt
 import matplotlib as mpl
-=======
-import astropy.units as u
-import matplotlib.pyplot as plt
->>>>>>> c31f07cd
 import numpy as np
 
 from einsteinpy.metric import Schwarzschild
@@ -59,11 +54,9 @@
 
     def __init__(self, mass, time=0, ax=None):
         self.ax = ax
-<<<<<<< HEAD
         if not self.ax:
             _, self.ax = plt.subplots(figsize=(6, 6))
-=======
->>>>>>> c31f07cd
+
         self.time = time
         self.mass = mass
         self._attractor_present = False
@@ -97,7 +90,6 @@
 
         self.ax.add_patch(mpl.patches.Circle((0, 0), radius.value, lw=0, color=color))
 
-<<<<<<< HEAD
     def plot(
         self,
         pos_vec,
@@ -106,9 +98,6 @@
         step_size=1e-3,
         color="#{:06x}".format(random.randint(0, 0xFFFFFF)),
     ):
-=======
-    def plot(self, pos_vec, vel_vec, end_lambda=10, step_size=1e-3, color=None):
->>>>>>> c31f07cd
 
         self.plot_attractor()
 
